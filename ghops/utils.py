--- conflicted
+++ resolved
@@ -59,6 +59,46 @@
         return ssh_match.groups()
 
     return None, None
+
+
+def get_remote_url(repo_path: str) -> str | None:
+    """
+    Get the remote URL for a git repository.
+    
+    Args:
+        repo_path: Path to the git repository
+        
+    Returns:
+        Remote URL or None if not found
+    """
+    return get_git_remote_url(repo_path, "origin")
+
+
+def get_github_repo_info(owner: str, repo: str) -> dict[str, JsonValue] | None:
+    """
+    Get repository information from GitHub API.
+    
+    Args:
+        owner: Repository owner
+        repo: Repository name
+        
+    Returns:
+        Repository data or None if failed
+    """
+    try:
+        # Use gh CLI to get full repo info
+        output = run_command(
+            f'gh api repos/{owner}/{repo}',
+            capture_output=True,
+            check=False,
+            log_stderr=False
+        )
+        
+        if output:
+            return json.loads(output)
+    except:
+        pass
+    return None
 
 
 def check_github_repo_status(owner, repo):
@@ -226,11 +266,11 @@
     """
     try:
         # Get current branch
-        branch_output = run_command("git rev-parse --abbrev-ref HEAD", repo_path, capture_output=True)
+        branch_output = run_command("git rev-parse --abbrev-ref HEAD", cwd=repo_path, capture_output=True, check=False)
         branch = branch_output.strip() if branch_output else "unknown"
         
         # Get status (porcelain format for clean parsing)
-        status_output = run_command("git status --porcelain", repo_path, capture_output=True)
+        status_output = run_command("git status --porcelain", cwd=repo_path, capture_output=True, check=False)
         
         if status_output is None:
             return None
@@ -258,16 +298,51 @@
             
             status = ", ".join(status_parts) if status_parts else "changes"
         
+        # Get ahead/behind counts
+        ahead = 0
+        behind = 0
+        
+        # Check if we have an upstream branch
+        upstream_check = run_command(
+            "git rev-parse --abbrev-ref @{u}", 
+            cwd=repo_path, 
+            capture_output=True, 
+            check=False,
+            log_stderr=False
+        )
+        
+        if upstream_check and not upstream_check.startswith("fatal:"):
+            # Get ahead/behind counts
+            rev_list_output = run_command(
+                "git rev-list --left-right --count HEAD...@{u}",
+                cwd=repo_path,
+                capture_output=True,
+                check=False,
+                log_stderr=False
+            )
+            if rev_list_output:
+                parts = rev_list_output.strip().split()
+                if len(parts) == 2:
+                    ahead = int(parts[0])
+                    behind = int(parts[1])
+        
         return {
             'status': status,
-            'branch': branch
+            'branch': branch,
+            'current_branch': branch,  # For backward compatibility
+            'ahead': ahead,
+            'behind': behind
         }
         
     except Exception as e:
         # Return a safe default if there's any error
+        logger.debug(f"Failed to get git status for {repo_path}: {e}")
         return {
             'status': 'error',
-            'branch': 'unknown'
+            'branch': 'unknown',
+            'current_branch': 'unknown',
+            'ahead': 0,
+            'behind': 0
         }
 
 def get_gh_pages_url(repo_path):
@@ -372,9 +447,14 @@
     """
     Find git repositories from configuration directories.
     
+    Supports patterns:
+    - ~/github - search just this directory
+    - ~/github/* - search immediate subdirectories
+    - ~/github/** - search recursively (overrides recursive param)
+    
     Args:
         repo_dirs_config (list): List of directory paths from configuration
-        recursive (bool): Whether to search recursively
+        recursive (bool): Whether to search recursively (can be overridden by ** pattern)
     
     Returns:
         list: List of git repository paths
@@ -382,30 +462,58 @@
     if not repo_dirs_config:
         return []
     
-    # Expand home directory paths
+    # Expand home directory and glob patterns
     expanded_dirs = []
+    recursive_dirs = {}  # Track which dirs should be searched recursively
+    
     for dir_path in repo_dirs_config:
-        if dir_path.startswith("~"):
-            expanded_dirs.append(os.path.expanduser(dir_path))
+        # First expand ~ to home directory
+        expanded_path = os.path.expanduser(dir_path)
+        
+        # Check if this uses ** pattern for recursive search
+        force_recursive = '**' in dir_path
+        
+        # Handle ** pattern by using recursive glob
+        import glob
+        if force_recursive and expanded_path.endswith('/**'):
+            # For patterns ending with /**, search the parent directory recursively
+            parent_path = expanded_path[:-3]  # Remove /**
+            if os.path.isdir(parent_path):
+                expanded_dirs.append(parent_path)
+                recursive_dirs[parent_path] = True
         else:
-            expanded_dirs.append(dir_path)
-    
-    return find_git_repos(expanded_dirs, recursive=recursive)
+            # Standard glob expansion
+            glob_results = glob.glob(expanded_path)
+            
+            if glob_results:
+                # If glob found matches, add all of them
+                for match in glob_results:
+                    if os.path.isdir(match):
+                        expanded_dirs.append(match)
+                        if force_recursive:
+                            recursive_dirs[match] = True
+            else:
+                # If no glob matches, check if it's a direct path
+                if os.path.isdir(expanded_path):
+                    expanded_dirs.append(expanded_path)
+                    if force_recursive:
+                        recursive_dirs[expanded_path] = True
+                else:
+                    logger.warning(f"Directory not found: {expanded_path}")
+    
+    # Find git repos in all expanded directories
+    all_repos = []
+    for dir_path in expanded_dirs:
+        # Use pattern-specific recursive setting if available, otherwise use parameter
+        search_recursive = recursive_dirs.get(dir_path, recursive)
+        all_repos.extend(find_git_repos(dir_path, recursive=search_recursive))
+    
+    return all_repos
 
 def get_license_info(repo_path):
     """
     Get license information for a repository.
     """
-<<<<<<< HEAD
-    return (Path(repo_path) / ".git").is_dir()
-
-
-def get_license_info(repo_path):
-    """
-    Get license information for a repository.
-    """
-=======
->>>>>>> c31daa08
     repo_path = Path(repo_path)
     
     # Check for common license file names
@@ -437,4 +545,91 @@
             except:
                 return 'Unknown'
     
-    return 'None'+    return 'None'
+
+
+def detect_github_pages_locally(repo_path):
+    """
+    Try to detect if GitHub Pages is likely enabled based on local repository structure.
+    Returns a dict with detection info or None if no evidence found.
+    """
+    indicators = {
+        'has_gh_pages_branch': False,
+        'has_pages_workflow': False,
+        'has_jekyll_config': False,
+        'has_docs_folder': False,
+        'has_cname': False,
+        'likely_enabled': False
+    }
+    
+    try:
+        # Check for gh-pages branch
+        branches_result = run_command(
+            "git branch -a",
+            cwd=repo_path,
+            capture_output=True,
+            check=False,
+            log_stderr=False
+        )
+        if branches_result and 'gh-pages' in branches_result:
+            indicators['has_gh_pages_branch'] = True
+        
+        # Check for GitHub Actions workflow that deploys to Pages
+        workflows_path = Path(repo_path) / '.github' / 'workflows'
+        if workflows_path.exists():
+            for workflow_file in workflows_path.glob('*.yml'):
+                try:
+                    content = workflow_file.read_text()
+                    if 'pages' in content.lower() and ('deploy' in content.lower() or 'publish' in content.lower()):
+                        indicators['has_pages_workflow'] = True
+                        break
+                except:
+                    pass
+        
+        # Check for Jekyll config
+        if (Path(repo_path) / '_config.yml').exists():
+            indicators['has_jekyll_config'] = True
+        
+        # Check for docs folder (common for documentation sites)
+        if (Path(repo_path) / 'docs').exists():
+            indicators['has_docs_folder'] = True
+            # Check if docs has index.html or index.md
+            docs_path = Path(repo_path) / 'docs'
+            if (docs_path / 'index.html').exists() or (docs_path / 'index.md').exists():
+                indicators['has_docs_folder'] = True
+        
+        # Check for CNAME file (custom domain)
+        if (Path(repo_path) / 'CNAME').exists():
+            indicators['has_cname'] = True
+        
+        # Determine if Pages is likely enabled
+        if (indicators['has_gh_pages_branch'] or 
+            indicators['has_pages_workflow'] or 
+            indicators['has_jekyll_config'] or
+            indicators['has_cname']):
+            indicators['likely_enabled'] = True
+        
+        # If we found evidence, return the indicators
+        if indicators['likely_enabled']:
+            # Try to construct likely URL
+            remote_url = get_remote_url(repo_path)
+            if remote_url:
+                owner, repo_name = parse_repo_url(remote_url)
+                if owner and repo_name:
+                    # Check if CNAME exists for custom domain
+                    cname_path = Path(repo_path) / 'CNAME'
+                    if cname_path.exists():
+                        try:
+                            custom_domain = cname_path.read_text().strip()
+                            indicators['pages_url'] = f"https://{custom_domain}"
+                        except:
+                            indicators['pages_url'] = f"https://{owner}.github.io/{repo_name}"
+                    else:
+                        indicators['pages_url'] = f"https://{owner}.github.io/{repo_name}"
+            
+            return indicators
+    
+    except Exception as e:
+        logger.debug(f"Error detecting GitHub Pages for {repo_path}: {e}")
+    
+    return None