--- conflicted
+++ resolved
@@ -1,11 +1,5 @@
 #!/usr/bin/env python3
 
-<<<<<<< HEAD
-import argparse
-from rich.table import Table
-from rich.panel import Panel
-import importlib.metadata
-=======
 import click
 from pathlib import Path
 
@@ -14,10 +8,15 @@
 from ghops.commands.status import status_handler
 from ghops.commands.get import get_repo_handler
 from ghops.commands.update import update_repos_handler
-from ghops.commands.license import license_cmd
+from ghops.commands.audit import audit_cmd
 from ghops.commands.social import social_cmd
 from ghops.commands.service import service_cmd
 from ghops.commands.config import config_cmd
+from ghops.commands.catalog import catalog_cmd
+from ghops.commands.query import query_handler
+from ghops.commands.metadata import metadata_cmd
+from ghops.commands.docs import docs_group
+from ghops.commands.export import export_cmd
 
 
 @click.group()
@@ -32,202 +31,19 @@
 cli.add_command(status_handler)
 cli.add_command(get_repo_handler)
 cli.add_command(update_repos_handler)
-cli.add_command(license_cmd)
+cli.add_command(audit_cmd)
 cli.add_command(social_cmd)
 cli.add_command(service_cmd)
 cli.add_command(config_cmd)
->>>>>>> c31daa08
+cli.add_command(catalog_cmd)
+cli.add_command(query_handler, name='query')
+cli.add_command(metadata_cmd)
+cli.add_command(docs_group)
+cli.add_command(export_cmd)
 
 
 def main():
-<<<<<<< HEAD
-    """
-    Main function for the ghops script.
-    """
-    reset_stats()
-    
-    try:
-        version = importlib.metadata.version("ghops")
-    except importlib.metadata.PackageNotFoundError:
-        version = "0.0.0-local"
-
-    parser = argparse.ArgumentParser(description="GitHub Operations CLI Tool")
-    parser.add_argument("--version", action="version", version=f"%(prog)s {version}")
-    subparsers = parser.add_subparsers(dest="command", help="Available commands", required=False)
-
-    # About command
-    subparsers.add_parser("about", help="Show information about the author")
-
-    # Config command
-    config_parser = subparsers.add_parser("config", help="Configuration management")
-    config_subparsers = config_parser.add_subparsers(dest="config_action", help="Config actions")
-    
-    config_subparsers.add_parser("generate", help="Generate example configuration file")
-    config_subparsers.add_parser("show", help="Show current configuration")
-    
-    # Get command
-    get_parser = subparsers.add_parser("get", help="Clone GitHub repositories")
-    get_parser.add_argument("-d", "--base-dir", dest="dir", default=".", help="Directory to clone repositories into")
-    get_parser.add_argument("--license", default="mit", help="License to add to repositories")
-    get_parser.add_argument("--license-name", help="Name for license file")
-    get_parser.add_argument("--license-email", help="Email for license file")
-
-    # Update command
-    update_parser = subparsers.add_parser("update", help="Update local repositories")
-    update_parser.add_argument("-d", "--base-dir", dest="dir", default=".", help="Directory containing repositories")
-    update_parser.add_argument("-r", "--recursive", action="store_true", help="Search recursively for repositories")
-    update_parser.add_argument("--license", help="License to add to repositories")
-    update_parser.add_argument("--license-name", help="Name for license file")
-    update_parser.add_argument("--license-email", help="Email for license file")
-
-    # Status command
-    status_parser = subparsers.add_parser("status", help="Show repository status")
-    status_parser.add_argument("-d", "--base-dir", dest="dir", default=".", help="Directory containing repositories")
-    status_parser.add_argument("-r", "--recursive", action="store_true", help="Search recursively for repositories")
-    status_parser.add_argument("--json", action="store_true", help="Output in JSON format")
-    status_parser.add_argument("--no-pages-check", action="store_true", help="Skip GitHub Pages check for faster results")
-    status_parser.add_argument("--no-pypi-check", action="store_true", help="Skip PyPI package detection")
-
-    # License command
-    license_parser = subparsers.add_parser("license", help="License operations")
-    license_subparsers = license_parser.add_subparsers(dest="license_action", help="License actions")
-    
-    license_list_parser = license_subparsers.add_parser("list", help="List available licenses")
-    
-    license_show_parser = license_subparsers.add_parser("show", help="Show license template")
-    license_show_parser.add_argument("license_key", help="License key to show")
-
-    # Social command
-    social_parser = subparsers.add_parser("social", help="Social media operations")
-    social_subparsers = social_parser.add_subparsers(dest="social_action", help="Social actions")
-    
-    social_sample_parser = social_subparsers.add_parser("sample", help="Sample repositories for social media")
-    social_sample_parser.add_argument("-d", "--base-dir", dest="dir", default=".", help="Directory containing repositories")
-    social_sample_parser.add_argument("-r", "--recursive", action="store_true", help="Search recursively")
-    social_sample_parser.add_argument("--size", type=int, default=3, help="Number of repositories to sample")
-    
-    social_post_parser = social_subparsers.add_parser("post", help="Create and post social media content")
-    social_post_parser.add_argument("-d", "--base-dir", dest="dir", default=".", help="Directory containing repositories")
-    social_post_parser.add_argument("-r", "--recursive", action="store_true", help="Search recursively")
-    social_post_parser.add_argument("--size", type=int, default=3, help="Number of repositories to sample")
-    social_post_parser.add_argument("--dry-run", action="store_true", help="Show what would be posted without posting")
-
-    args = parser.parse_args()
-
-    if not args.command:
-        parser.print_help()
-        return 0
-
-    # Handle about command
-    if args.command == "about":
-        about_text = """
-[bold cyan]ghops[/bold cyan] - A GitHub Operations CLI Tool
-
-[bold]Author:[/bold] Alex Towell <lex@metafunctor.com>
-[italic]"The tools of production should be in the hands of those who use them."[/italic]
-"""
-        console.print(Panel(about_text, title="About", border_style="green"))
-        return 0
-
-    # Handle config commands
-    if args.command == "config":
-        if args.config_action == "generate":
-            generate_config_example()
-        elif args.config_action == "show":
-            config = load_config()
-            console.print_json(data=config)
-        else:
-            config_parser.print_help()
-        return 0
-
-    # Handle license commands
-    if args.command == "license":
-        if args.license_action == "list":
-            list_licenses(False)
-        elif args.license_action == "show":
-            show_license_template(args.license_key, False)
-        else:
-            license_parser.print_help()
-        return 0
-
-    # Handle social media commands
-    if args.command == "social":
-        repo_dirs = find_git_repos(args.dir, args.recursive)
-        
-        if args.social_action == "sample":
-            sampled_repos = sample_repositories_for_social_media(repo_dirs, args.dir, args.size)
-            console.print(f"📊 Sampled {len(sampled_repos)} repositories:")
-            for repo in sampled_repos:
-                status_info = []
-                if repo['has_package']:
-                    status_info.append("📦 Has package")
-                if repo['is_published']:
-                    status_info.append("🚀 Published")
-                if repo['pages_url']:
-                    status_info.append("📄 Has pages")
-                
-                status_str = f" ({', '.join(status_info)})" if status_info else ""
-                console.print(f"  • {repo['name']}{status_str}")
-            
-        elif args.social_action == "post":
-            posts = create_social_media_posts(repo_dirs, args.dir, args.size)
-            if posts:
-                successful_posts = execute_social_media_posts(posts, args.dry_run)
-                console.print(f"\n✅ Successfully processed {successful_posts}/{len(posts)} posts")
-            else:
-                console.print("No posts created")
-        else:
-            social_parser.print_help()
-        return 0
-
-    # Find repositories for main commands
-    repo_dirs = find_git_repos(args.dir, getattr(args, 'recursive', False))
-
-    if args.command == "get":
-        get_github_repos(
-            target_dir=args.dir,
-            license_type=args.license,
-            license_name=args.license_name,
-            license_email=args.license_email
-        )
-        display_summary()
-
-    elif args.command == "update":
-        update_all_repos(
-            repo_dirs=repo_dirs,
-            auto_commit=getattr(args, 'auto_commit', False),
-            commit_message=getattr(args, 'commit_message', 'Automated commit by ghops'),
-            auto_resolve_conflicts=getattr(args, 'conflicts', 'abort'),
-            prompt=getattr(args, 'prompt', False),
-            ignore_list=getattr(args, 'ignore', []),
-            dry_run=getattr(args, 'dry_run', False),
-            add_license=bool(getattr(args, 'license', None)),
-            license_type=getattr(args, 'license', 'mit'),
-            author_name=getattr(args, 'license_name', None),
-            author_email=getattr(args, 'license_email', None),
-            license_year=getattr(args, 'license_year', None),
-            force_license=getattr(args, 'force', False)
-        )
-        display_summary()
-
-    elif args.command == "status":
-        # Temporarily override config for this command if flags are provided
-        original_config = load_config()
-        if args.no_pypi_check:
-            original_config['pypi']['check_by_default'] = False
-        
-        display_repo_status_table(
-            repo_dirs, 
-            args.json, 
-            args.dir,
-            skip_pages_check=args.no_pages_check
-        )
-        if not args.json:
-            display_summary()
-=======
     cli()
->>>>>>> c31daa08
-
 
 if __name__ == "__main__":
     main()